<<<<<<< HEAD
use page::Page;
=======
use std::io::Read;
use std::time::Instant;

use scraper::{Html, Selector};
use reqwest;
use colored::*;
>>>>>>> 7b354c06

/// Represent a website with many links to visit
#[derive(Debug)]
pub struct Website {
    domain: String,
    links: Vec<String>,
    links_visited: Vec<String>,
    pages: Vec<Page>,
}

impl Website {
    /// Initialize Website object with one link
    pub fn new(domain: &str) -> Self {
        // create home link
        let mut links: Vec<String> = Vec::new();
        links.push(format!("{}/", domain));

        Self {
            domain: domain.to_string(),
            links: links,
            links_visited: Vec::new(),
            pages: Vec::new(),
        }
    }

<<<<<<< HEAD
    /// Start to crawl website
    pub fn crawl(&mut self) {
        // scrawl while links exists
        while self.links.len() > 0 {
            let mut new_links: Vec<String> = Vec::new();
            for link in &self.links {
                // verify that URL was not already scrawled
                if self.links_visited.contains(link) {
                    continue;
                }

                // scrape page & found links
                let page = Page::new(link);
                for link_founded in page.links(&self.domain) {
                    // add only links not already vistited
                    if !self.links_visited.contains(&link_founded) {
                        new_links.push(link_founded);
                    }
                }
                // add page to scrawled pages
=======
    /// Start to crawling website and continue to crawling while new links found
    pub fn crawl(&mut self) {
        // while we have links, we continue to iteate
        while self.links.len() > 0 {
            let mut new_links: Vec<String> = Vec::new();
            for link in &self.links {
                if self.links_visited.contains(link) {
                    continue;
                }

                let page = Page::new(link, &self.domain);
                for link in page.links.clone() {
                    new_links.push(link);
                }

>>>>>>> 7b354c06
                self.pages.push(page);
                self.links_visited.push(link.to_string());
            }

<<<<<<< HEAD
            self.links = new_links.clone();
        }
=======
            self.links= new_links;
        }
    }

    // Output this website to console
    // pub fn print(&self){
    //     for page in &self.pages {
    //         println!("");
    //         page.print();
    //     }
    // }
}

/// Represent a page of a website
#[derive(Debug)]
pub struct Page {
    url: String,
    /// List of content of h1 tag founded
    h1: Vec<String>,
    /// <title> tag
    title: Option<String>,
    /// <meta name="description" .. > tag 
    meta_description: Option<String>,
    /// <meta name="keywords" .. > tag 
    meta_keywords: Option<String>,
    /// links founded on this page
    links: Vec<String>,
    loaded_time : f64,
}

impl Page {

    /// Launch an HTTP GET query & get all informations
    pub fn new(url: &str, domain : &str) -> Self {
        // fetch HTML & measure time
        let now = Instant::now();
        let html = Self::visit(url);
        let elapsed = now.elapsed();
        let loaded_time = (elapsed.as_secs() as f64) + (elapsed.subsec_nanos() as f64 / 1000_000_000.0);

        let page = Self {
            url: url.to_string(),
            links: Self::get_links(&html, domain),
            loaded_time : loaded_time,
            title: Self::get_title(&html),
            meta_description: Self::get_meta(&html, "description"),
            meta_keywords: Self::get_meta(&html, "keywords"),
            h1: Self::get_h1(&html)
        };

        page.print();

        page
    }


    /// Launch an HTTP GET query to te given URL & parse body response content
    fn visit(url: &str) -> Html {
        let mut res = reqwest::get(url).unwrap();
        let mut body = String::new();
        res.read_to_string(&mut body).unwrap();

        Html::parse_document(&body)
    }


    /// Scrape this page & get some information
    pub fn get_title(html: &Html)-> Option<String>{
        let selector = Selector::parse("title").unwrap();

        for element in html.select(&selector) {
            let title : String =  element.inner_html();

            return Some(title);
        }

        None
    }

    /// Scrape this page & get some information
    pub fn get_meta(html: &Html, name: &str)-> Option<String>{
        let meta_selector = format!("meta[name={}]", name);
        let selector = Selector::parse(&meta_selector).unwrap();

        for element in html.select(&selector) {
            match element.value().attr("content") {
                Some(content) => {
                    if !content.is_empty() {
                        return Some(content.to_string())
                    }
                },
                None => ()
            };
        }

        None
    }


    /// Scrape this page & get some information
    pub fn get_h1(html: &Html)-> Vec<String>{
        let mut h1s: Vec<String> = Vec::new();

        let selector = Selector::parse("h1").unwrap();

        for element in html.select(&selector) {
            let h1 : String =  element.inner_html();
            h1s.push(h1);
        }

        h1s
    }

    /// Parse given page & get all links on it
    fn get_links(html: &Html, domain: &str) -> Vec<String> {
        let mut urls: Vec<String> = Vec::new();

        let selector = Selector::parse("a").unwrap();

        for element in html.select(&selector) {

            match element.value().attr("href") {
                Some(href) => {

                    // Keep only links for this domains
                    match href.find('/') {
                        Some(0) => urls.push(format!("{}{}", domain, href)),
                        Some(_) => (),
                        None => (),
                    };
                }
                None => (),
            };
        }

        urls
>>>>>>> 7b354c06
    }

    /// 
    pub fn print(&self){
        // DISPLAY URL
        println!("{}", self.url.bold());

        // DISPLAY LOADED TIME
        let loaded_time_output = if self.loaded_time < 0.400 {
            format!("\t- Loaded time: {}", self.loaded_time).green()
        } else if self.loaded_time < 0.800 {

            format!("\t- Loaded time: {}", self.loaded_time).yellow()
        }else {
            format!("\t- Loaded time: {}", self.loaded_time).red()

        };
        println!("{}", loaded_time_output);

        // DISPLAY title
        match &self.title {
            &Some(ref title) => println!("\t{}", format!("- title: {}", title).green()),
            &None => println!("\t{}", "- title: not found".red()),
        }

        // DISPLAY description
        match &self.meta_description {
            &Some(ref description) => println!("\t{}", format!("- description: {}", description).green()),
            &None => println!("\t{}", "- description: not found".red()),
        }

        // DISPLAY description
        match &self.meta_keywords {
            &Some(ref keywords) => println!("\t{}", format!("- Meta keywords: {}", keywords).green()),
            &None => println!("\t{}", "- Meta keywords: not found".red()),
        }

        // DISPLAY H1
        let mut h1_output : String= "\t- h1: ".to_string();
        for h1 in &self.h1 {
            h1_output.push_str(&format!("'{}' ", h1));
        }
        // display in red if no h1 or multiple found
        if self.h1.len() == 1 {
            println!("{}", h1_output.green());
        } else {
            h1_output.push_str("not found");
            println!("{}", h1_output.red());
        }

        // blank line
        println!("");
    }
}

<|MERGE_RESOLUTION|>--- conflicted
+++ resolved
@@ -1,13 +1,5 @@
-<<<<<<< HEAD
 use page::Page;
-=======
-use std::io::Read;
-use std::time::Instant;
 
-use scraper::{Html, Selector};
-use reqwest;
-use colored::*;
->>>>>>> 7b354c06
 
 /// Represent a website with many links to visit
 #[derive(Debug)]
@@ -33,7 +25,6 @@
         }
     }
 
-<<<<<<< HEAD
     /// Start to crawl website
     pub fn crawl(&mut self) {
         // scrawl while links exists
@@ -54,220 +45,69 @@
                     }
                 }
                 // add page to scrawled pages
-=======
-    /// Start to crawling website and continue to crawling while new links found
-    pub fn crawl(&mut self) {
-        // while we have links, we continue to iteate
-        while self.links.len() > 0 {
-            let mut new_links: Vec<String> = Vec::new();
-            for link in &self.links {
-                if self.links_visited.contains(link) {
-                    continue;
-                }
 
-                let page = Page::new(link, &self.domain);
-                for link in page.links.clone() {
-                    new_links.push(link);
-                }
-
->>>>>>> 7b354c06
                 self.pages.push(page);
                 self.links_visited.push(link.to_string());
             }
 
-<<<<<<< HEAD
             self.links = new_links.clone();
         }
-=======
-            self.links= new_links;
-        }
+
     }
 
-    // Output this website to console
-    // pub fn print(&self){
-    //     for page in &self.pages {
-    //         println!("");
-    //         page.print();
+    // ///
+    // pub fn print(&self) {
+    //     // DISPLAY URL
+    //     println!("{}", self.url.bold());
+
+    //     // DISPLAY LOADED TIME
+    //     let loaded_time_output = if self.loaded_time < 0.400 {
+    //         format!("\t- Loaded time: {}", self.loaded_time).green()
+    //     } else if self.loaded_time < 0.800 {
+
+    //         format!("\t- Loaded time: {}", self.loaded_time).yellow()
+    //     } else {
+    //         format!("\t- Loaded time: {}", self.loaded_time).red()
+
+    //     };
+    //     println!("{}", loaded_time_output);
+
+    //     // DISPLAY title
+    //     match &self.title {
+    //         &Some(ref title) => println!("\t{}", format!("- title: {}", title).green()),
+    //         &None => println!("\t{}", "- title: not found".red()),
     //     }
+
+    //     // DISPLAY description
+    //     match &self.meta_description {
+    //         &Some(ref description) => {
+    //             println!("\t{}", format!("- description: {}", description).green())
+    //         }
+    //         &None => println!("\t{}", "- description: not found".red()),
+    //     }
+
+    //     // DISPLAY description
+    //     match &self.meta_keywords {
+    //         &Some(ref keywords) => {
+    //             println!("\t{}", format!("- Meta keywords: {}", keywords).green())
+    //         }
+    //         &None => println!("\t{}", "- Meta keywords: not found".red()),
+    //     }
+
+    //     // DISPLAY H1
+    //     let mut h1_output: String = "\t- h1: ".to_string();
+    //     for h1 in &self.h1 {
+    //         h1_output.push_str(&format!("'{}' ", h1));
+    //     }
+    //     // display in red if no h1 or multiple found
+    //     if self.h1.len() == 1 {
+    //         println!("{}", h1_output.green());
+    //     } else {
+    //         h1_output.push_str("not found");
+    //         println!("{}", h1_output.red());
+    //     }
+
+    //     // blank line
+    //     println!("");
     // }
-}
-
-/// Represent a page of a website
-#[derive(Debug)]
-pub struct Page {
-    url: String,
-    /// List of content of h1 tag founded
-    h1: Vec<String>,
-    /// <title> tag
-    title: Option<String>,
-    /// <meta name="description" .. > tag 
-    meta_description: Option<String>,
-    /// <meta name="keywords" .. > tag 
-    meta_keywords: Option<String>,
-    /// links founded on this page
-    links: Vec<String>,
-    loaded_time : f64,
-}
-
-impl Page {
-
-    /// Launch an HTTP GET query & get all informations
-    pub fn new(url: &str, domain : &str) -> Self {
-        // fetch HTML & measure time
-        let now = Instant::now();
-        let html = Self::visit(url);
-        let elapsed = now.elapsed();
-        let loaded_time = (elapsed.as_secs() as f64) + (elapsed.subsec_nanos() as f64 / 1000_000_000.0);
-
-        let page = Self {
-            url: url.to_string(),
-            links: Self::get_links(&html, domain),
-            loaded_time : loaded_time,
-            title: Self::get_title(&html),
-            meta_description: Self::get_meta(&html, "description"),
-            meta_keywords: Self::get_meta(&html, "keywords"),
-            h1: Self::get_h1(&html)
-        };
-
-        page.print();
-
-        page
-    }
-
-
-    /// Launch an HTTP GET query to te given URL & parse body response content
-    fn visit(url: &str) -> Html {
-        let mut res = reqwest::get(url).unwrap();
-        let mut body = String::new();
-        res.read_to_string(&mut body).unwrap();
-
-        Html::parse_document(&body)
-    }
-
-
-    /// Scrape this page & get some information
-    pub fn get_title(html: &Html)-> Option<String>{
-        let selector = Selector::parse("title").unwrap();
-
-        for element in html.select(&selector) {
-            let title : String =  element.inner_html();
-
-            return Some(title);
-        }
-
-        None
-    }
-
-    /// Scrape this page & get some information
-    pub fn get_meta(html: &Html, name: &str)-> Option<String>{
-        let meta_selector = format!("meta[name={}]", name);
-        let selector = Selector::parse(&meta_selector).unwrap();
-
-        for element in html.select(&selector) {
-            match element.value().attr("content") {
-                Some(content) => {
-                    if !content.is_empty() {
-                        return Some(content.to_string())
-                    }
-                },
-                None => ()
-            };
-        }
-
-        None
-    }
-
-
-    /// Scrape this page & get some information
-    pub fn get_h1(html: &Html)-> Vec<String>{
-        let mut h1s: Vec<String> = Vec::new();
-
-        let selector = Selector::parse("h1").unwrap();
-
-        for element in html.select(&selector) {
-            let h1 : String =  element.inner_html();
-            h1s.push(h1);
-        }
-
-        h1s
-    }
-
-    /// Parse given page & get all links on it
-    fn get_links(html: &Html, domain: &str) -> Vec<String> {
-        let mut urls: Vec<String> = Vec::new();
-
-        let selector = Selector::parse("a").unwrap();
-
-        for element in html.select(&selector) {
-
-            match element.value().attr("href") {
-                Some(href) => {
-
-                    // Keep only links for this domains
-                    match href.find('/') {
-                        Some(0) => urls.push(format!("{}{}", domain, href)),
-                        Some(_) => (),
-                        None => (),
-                    };
-                }
-                None => (),
-            };
-        }
-
-        urls
->>>>>>> 7b354c06
-    }
-
-    /// 
-    pub fn print(&self){
-        // DISPLAY URL
-        println!("{}", self.url.bold());
-
-        // DISPLAY LOADED TIME
-        let loaded_time_output = if self.loaded_time < 0.400 {
-            format!("\t- Loaded time: {}", self.loaded_time).green()
-        } else if self.loaded_time < 0.800 {
-
-            format!("\t- Loaded time: {}", self.loaded_time).yellow()
-        }else {
-            format!("\t- Loaded time: {}", self.loaded_time).red()
-
-        };
-        println!("{}", loaded_time_output);
-
-        // DISPLAY title
-        match &self.title {
-            &Some(ref title) => println!("\t{}", format!("- title: {}", title).green()),
-            &None => println!("\t{}", "- title: not found".red()),
-        }
-
-        // DISPLAY description
-        match &self.meta_description {
-            &Some(ref description) => println!("\t{}", format!("- description: {}", description).green()),
-            &None => println!("\t{}", "- description: not found".red()),
-        }
-
-        // DISPLAY description
-        match &self.meta_keywords {
-            &Some(ref keywords) => println!("\t{}", format!("- Meta keywords: {}", keywords).green()),
-            &None => println!("\t{}", "- Meta keywords: not found".red()),
-        }
-
-        // DISPLAY H1
-        let mut h1_output : String= "\t- h1: ".to_string();
-        for h1 in &self.h1 {
-            h1_output.push_str(&format!("'{}' ", h1));
-        }
-        // display in red if no h1 or multiple found
-        if self.h1.len() == 1 {
-            println!("{}", h1_output.green());
-        } else {
-            h1_output.push_str("not found");
-            println!("{}", h1_output.red());
-        }
-
-        // blank line
-        println!("");
-    }
-}
-
+}